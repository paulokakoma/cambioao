<!DOCTYPE html>
<html lang="pt">
  <head>
    <meta charset="UTF-8" />
    <meta name="viewport" content="width=device-width, initial-scale=1.0" />
    <meta name="google-adsense-account" content="ca-pub-7407113762962919">
    <title>Câmbio Angola Hoje - Taxas Dólar Kwanza, Euro Kwanza | EcoKambio</title>
    <meta name="description" content="Consulte as taxas de câmbio do dólar, euro e outras divisas em Angola. Compare o mercado formal (bancos) e informal (kinguilas) em tempo real. Calculadora de custos de importação.">
    <meta name="keywords" content="cambio angola, dolar kwanza, euro kwanza, ecokambio, divisas angola, taxas de cambio, mercado informal, kinguilas, preço do dolar hoje angola">
    
    <!-- Google AdSense -->
    <meta name="google-adsense-account" content="ca-pub-7407113762962919">
    <script async src="https://pagead2.googlesyndication.com/pagead/js/adsbygoogle.js?client=ca-pub-7407113762962919"
     crossorigin="anonymous"></script>
     
    <!-- Google tag (gtag.js) -->
    <script async src="https://www.googletagmanager.com/gtag/js?id=G-GL04FWDNFV"></script>
    <script>
      window.dataLayer = window.dataLayer || [];
      function gtag(){dataLayer.push(arguments);}
      gtag('js', new Date());

      gtag('config', 'G-GL04FWDNFV');
    </script>


    <!-- Search Engine Verification Tags -->
    <meta name="msvalidate.01" content="2D497889D99F893228C134DCD65BAF51" />
    <!-- <meta name="yandex-verification" content="SEU_CODIGO_YANDEX_AQUI" /> -->
    
    <!-- Open Graph / Facebook -->
    <meta property="og:type" content="website">
    <meta property="og:url" content="https://ecokambio.com/">
    <meta property="og:title" content="Câmbio Angola Hoje - Taxas Dólar Kwanza, Euro Kwanza | EcoKambio">
    <meta property="og:description" content="Consulte as taxas de câmbio do dólar, euro e outras divisas em Angola. Compare o mercado formal (bancos) e informal (kinguilas) em tempo real.">
    <meta property="og:image" content="https://ecokambio.com/assets/social-share-banner.png">
    
    <!-- Twitter -->
    <meta property="twitter:card" content="summary_large_image">
    <meta property="twitter:url" content="https://ecokambio.com/">
    <meta property="twitter:title" content="Câmbio Angola Hoje - Taxas Dólar Kwanza, Euro Kwanza | EcoKambio">
    <meta property="twitter:description" content="Consulte as taxas de câmbio do dólar, euro e outras divisas em Angola. Compare o mercado formal (bancos) e informal (kinguilas) em tempo real.">
    <meta property="twitter:image" content="https://ecokambio.com/assets/social-share-banner.png">
    
    <!-- Schema.org Structured Data -->
    <script type="application/ld+json">
    {
      "@context": "https://schema.org",
      "@type": "FinancialService",
      "name": "EcoKambio",
      "description": "Consulte as taxas de câmbio do dólar, euro e outras divisas em Angola. Compare o mercado formal (bancos) e informal (kinguilas) em tempo real.",
      "url": "https://ecokambio.com",
      "logo": {
        "@type": "ImageObject",
        "url": "https://ecokambio.com/assets/icon-512x512.png",
        "width": 512,
        "height": 512
      },
      "areaServed": {
        "@type": "Country",
        "name": "Angola"
      },
      "serviceType": "Currency Exchange Rates"
    }
    </script>
    <link rel="icon" href="/assets/favicon.ico" sizes="any">
    <link rel="icon" href="/assets/favicon.svg" type="image/svg+xml">
    <link rel="apple-touch-icon" href="/assets/apple-touch-icon.png">
    <link rel="manifest" href="/manifest.json">
    <link rel="stylesheet" href="/css/output.css">
    <link rel="preconnect" href="https://fonts.googleapis.com" />
    <link rel="preconnect" href="https://fonts.gstatic.com" crossorigin />
    <link
      rel="preload"
      href="https://fonts.googleapis.com/css2?family=Inter:wght@400;500;600;700;800;900&family=JetBrains+Mono:wght@400;500;600;700&display=swap"
      as="style"
      onload="this.onload=null;this.rel='stylesheet'"
    />    
    <script src="https://cdn.jsdelivr.net/npm/@supabase/supabase-js@2"></script>
    <style>
      :root { --theme-color: #19b57f; }
      body { font-family: "Inter", sans-serif; background-color: #f3f4f6; color: #1f2937; min-height: 100vh; }
      .market-container { background: #ffffff; border: 1px solid #e5e7eb; border-radius: 28px; box-shadow: 0 20px 40px rgba(0, 0, 0, 0.05); }
      /* Carousel arrows */
      .carousel-arrow {
        position: absolute;
        top: 50%;
        transform: translateY(-50%);
        z-index: 30;
        background: rgba(15, 23, 42, 0.6);
        color: white;
        width: 32px;
        height: 32px;
        border-radius: 6px;
        display: inline-flex;
        align-items: center;
        justify-content: center;
        font-weight: 700;
        cursor: pointer;
        transition: background-color 0.2s;
      }
      @media (min-width: 768px) {
        .carousel-arrow {
          width: 40px;
          height: 40px;
          border-radius: 8px;
        }
      }
      .carousel-arrow:hover { background: rgba(15, 23, 42, 0.8); }
      
      /* Dimensões responsivas dos banners baseadas em 1500x530 */
      .banner-container {
        /* Proporção 3:1 para aumentar a altura relativa */
        aspect-ratio: 3 / 1;
        max-width: 1141px;
        width: 100%;
        padding: 2px; /* Reduz o espaço interno para o conteúdo */
        box-sizing: border-box; /* Garante que o padding seja aplicado para dentro */
      }
      
      .calculator-card { box-shadow: 0 32px 64px rgba(0, 0, 0, 0.3); transition: all 0.5s ease-in-out; border-radius: 24px; }
      .theme-bai { background-image: linear-gradient(to bottom, #0194b3, #006c6e, #b56b3e); }
      .theme-bfa { background-image: radial-gradient(circle, #f7931e, #eb5c28); }
      .theme-bic { background-image: linear-gradient(to right, #d42128, #2b2b2b); }
      .theme-bpc { background-image: linear-gradient(to right, #00529b, #00417a); }
      .theme-bci { background-color: #1f3a38; }
      .theme-yetu { background-image: linear-gradient(135deg, #00401A, #EAA900); }
      .theme-default { background-image: linear-gradient(to right, #3b82f6, #2563eb); }
      .border-theme-bai { border-color: #0194b3; } .text-theme-bai { color: #0194b3; }
      .border-theme-bfa { border-color: #f7931e; } .text-theme-bfa { color: #f7931e; }
      .border-theme-bic { border-color: #d42128; } .text-theme-bic { color: #d42128; }
      .border-theme-bpc { border-color: #00529b; } .text-theme-bpc { color: #00529b; }
      .border-theme-bci { border-color: #1f3a38; } .text-theme-bci { color: #1f3a38; }
      .border-theme-yetu { border-color: #EAA900; } .text-theme-yetu { color: #EAA900; }
      .border-theme-default { border-color: #3b82f6; } .text-theme-default { color: #3b82f6; }
      .border-theme-bna { border-color: #64748b; } .text-theme-bna { color: #64748b; }
      .bg-theme-bai-faded { background-color: rgba(1, 148, 179, 0.07); }
      .bg-theme-bfa-faded { background-color: rgba(247, 147, 30, 0.07); }
      .bg-theme-bic-faded { background-color: rgba(212, 33, 40, 0.07); }
      .bg-theme-bpc-faded { background-color: rgba(0, 82, 155, 0.07); }
      .bg-theme-bci-faded { background-color: rgba(31, 58, 56, 0.07); }
      .bg-theme-yetu-faded { background-color: rgba(234, 169, 0, 0.07); }
      .bg-theme-default-faded { background-color: rgba(59, 130, 246, 0.07); }
      .bg-theme-bna-faded { background-color: rgba(100, 116, 139, 0.07); }
      .market-header { color: var(--theme-color); transition: color 0.5s ease; }
      .tab-button { transition: all 0.4s cubic-bezier(0.4, 0, 0.2, 1); font-weight: 700; font-size: 1.25rem; }
      .tab-active { background-color: var(--theme-color); color: white; transform: scale(1.03); box-shadow: 0 12px 30px rgba(25, 181, 127, 0.2); }
      .tab-inactive { background-color: #e5e7eb; color: #4b5563; }
      .tab-inactive:hover { background-color: #d1d5db; }
      .calc-input { font-family: 'JetBrains Mono', monospace; }
      .province-tab { border-bottom: 3px solid transparent; transition: all 0.3s ease; }
      .province-tab-active { border-color: var(--theme-color); color: var(--theme-color); }
      @keyframes spin { to { transform: rotate(360deg); } }
      @keyframes pulse {
        50% { opacity: .6; }
      }
      .skeleton {
        animation: pulse 2s cubic-bezier(0.4, 0, 0.6, 1) infinite;
        background-color: #e5e7eb; /* gray-200 */
        border-radius: 0.5rem; /* rounded-lg */
      }
      .skeleton-dark {
        animation: pulse 2s cubic-bezier(0.4, 0, 0.6, 1) infinite;
        background-color: #4b5563; /* gray-600 */
        border-radius: 0.5rem; /* rounded-lg */
      }
      .custom-select { -webkit-appearance: none; -moz-appearance: none; appearance: none; }
      .loader { border: 4px solid rgba(0, 0, 0, 0.1); border-left-color: var(--theme-color); border-radius: 50%; width: 48px; height: 48px; animation: spin 1s linear infinite; transition: color 0.5s ease; }
      .scrollbar-hide::-webkit-scrollbar { display: none; }
      .scrollbar-hide { -ms-overflow-style: none; scrollbar-width: none; }
      @keyframes scroll-left {
      }
      .animate-scroll {
        /* Animação infinita - move 33.33% (1/3) da distância total já que temos 3 cópias */
        animation: scroll 40s linear infinite;
      }
      
      /* Otimização de performance para animação suave */
      .scrolling-content {
        will-change: transform;
        transform: translateZ(0);
      }
            /* Carousel arrows and helpers */
            .carousel-arrow {
                position: absolute;
                top: 50%;
                transform: translateY(-50%);
                z-index: 30;
                background: rgba(15, 23, 42, 0.6);
                color: white;
                width: 40px;
                height: 40px;
                border-radius: 8px;
                display: inline-flex;
                align-items: center;
                justify-content: center;
                font-weight: 700;
            }
            .carousel-arrow:hover { background: rgba(15,23,42,0.8); }
            .no-scrollbar::-webkit-scrollbar { display: none; }
            .no-scrollbar { -ms-overflow-style: none; scrollbar-width: none; }
    </style>
    <style>
        /* Animações para a troca de moeda */
        @keyframes slide-out-left {
            to { transform: translateX(-20px); opacity: 0; }
        }
        @keyframes slide-out-right {
            to { transform: translateX(20px); opacity: 0; }
        }
        @keyframes slide-in {
            from { opacity: 0; }
            to { opacity: 1; }
        }

        /* Animação do logo Visa no header */
        @keyframes heartbeat {
            0%, 100% { transform: scale(1); }
            14% { transform: scale(1.1); }
            28% { transform: scale(1); }
            42% { transform: scale(1.1); }
            70% { transform: scale(1); }
        }
        .visa-heartbeat img { animation: heartbeat 2.5s infinite; }

        .slide-out-left {
            animation: slide-out-left 0.2s ease-out forwards;
        }
        .slide-out-right {
            animation: slide-out-right 0.2s ease-out forwards;
        }
    </style>
  </head>
  <body class="min-h-screen">
    
    <header class="bg-white shadow-sm">
        <div class="max-w-7xl mx-auto px-4 sm:px-6 lg:px-8 py-4 flex items-center">
            <a href="/" class="flex items-center space-x-2 md:space-x-3 hover:opacity-80 transition-opacity">
                <img src="/assets/main-logo.svg" alt="EcoKambio" class="h-12 md:h-14 w-auto">
                <span class="text-lg md:text-xl font-bold text-emerald-600">EcoKambio</span>
            </a>
            <nav class="flex-1 flex justify-end items-center space-x-4 md:space-x-8 ml-auto">
                <a href="/visa" id="header-visa-btn" class="visa-heartbeat flex flex-col items-center text-center transition-transform duration-300 hover:scale-105" title="Adquira já o seu cartão Visa">
                    <img src="/assets/visa.png" alt="Visa" class="h-14 md:h-20 rounded-md shadow-md">
                    <span class="text-xs md:text-sm font-bold text-emerald-600 mt-1">Adquira já o teu Visa</span>
                </a>
            </nav>
        </div>
    </header>

    <main class="w-full max-w-7xl mx-auto mt-12 px-6 pb-4 md:pb-8">
      <div class="text-center mb-8">
        <div class="grid grid-cols-2 gap-4 rounded-3xl bg-white shadow-md p-3" role="tablist">
          <button class="tab-button tab-active rounded-2xl py-4 px-4 md:px-8 text-sm md:text-base lg:text-lg font-bold focus:outline-none" id="market-tab" type="button" role="tab">🏦 Mercado</button>
          <button class="tab-button tab-inactive rounded-2xl py-4 px-4 md:px-8 text-sm md:text-base lg:text-lg font-bold focus:outline-none" id="calculator-tab" type="button" role="tab">🧮 Calculadora</button>
        </div>
      </div>
      <section id="myTabContent">
        <div id="market-panel" role="tabpanel">
            <div class="mb-8 flex justify-center">
                <div class="flex space-x-2 bg-gray-200 p-2 rounded-full" role="tablist">
                    <button id="formal-market-tab-btn" role="tab" class="py-2 px-8 rounded-full font-semibold transition-all duration-300">Formal</button>
                    <button id="informal-market-tab-btn" role="tab" class="py-2 px-8 rounded-full font-semibold transition-all duration-300">Informal</button>
                </div>
            </div>
             <div id="formal-market-panel" role="tabpanel">
                 <div class="market-container p-6 md:p-8">
                    <h3 class="text-2xl font-bold text-gray-800 flex items-center mb-6">🏛️ MERCADO FORMAL</h3>
                    
                    <!-- Novo Conversor de Moeda -->
                    <div id="quick-converter-container" class="mb-8 p-6 bg-slate-50 rounded-2xl border border-slate-200">
                        <h4 class="text-lg font-bold text-gray-700 mb-4">Conversor Rápido <span id="quick-converter-bank-name" class="text-emerald-600"></span></h4>
                        <div class="grid grid-cols-1 md:grid-cols-5 gap-4 items-end">
                            <!-- Campo de Valor -->
                            <div class="md:col-span-2">
                                <label for="quick-converter-amount" class="block text-sm font-medium text-gray-600">Valor</label>
                                <input type="text" id="quick-converter-amount" inputmode="decimal" class="mt-1 w-full p-3 border border-gray-300 rounded-lg shadow-sm focus:ring-indigo-500 focus:border-indigo-500 text-lg font-mono" placeholder="100,00">
                            </div>
                    
                            <!-- Seletores de Moeda e Alternador -->
                            <div class="md:col-span-3 flex items-end gap-2">
                                <div class="flex-1">
                                    <label for="quick-converter-from" class="sr-only">De</label>
                                    <select id="quick-converter-from" class="custom-select mt-1 w-full p-3 bg-white border border-gray-300 rounded-lg font-semibold">
                                        <option value="USD">🇺🇸 USD</option>
                                        <option value="EUR">🇪🇺 EUR</option>
                                        <option value="AOA">🇦🇴 AOA</option>
                                    </select>
                                </div>
                                <button id="quick-converter-switch" class="p-3 mb-0.5 bg-gray-200 hover:bg-gray-300 rounded-full transition-transform duration-300 focus:outline-none"><svg class="w-5 h-5 text-gray-600" fill="none" stroke="currentColor" viewBox="0 0 24 24"><path stroke-linecap="round" stroke-linejoin="round" stroke-width="2" d="M8 7h12m0 0l-4-4m4 4l-4 4m0 6H4m0 0l4 4m-4-4l4-4"></path></svg></button>
                                <div class="flex-1">
                                    <label for="quick-converter-to" class="sr-only">Para</label>
                                    <select id="quick-converter-to" class="custom-select mt-1 w-full p-3 bg-white border border-gray-300 rounded-lg font-semibold">
                                        <option value="AOA">🇦🇴 AOA</option>
                                        <option value="USD">🇺🇸 USD</option>
                                        <option value="EUR">🇪🇺 EUR</option>
                                    </select>
                                </div>
                            </div>
                        </div>
                        <div id="quick-converter-result" class="mt-4 text-center text-2xl font-bold text-gray-800 h-8"></div>
                    </div>

                    <div id="formal-market-grid" class="grid grid-cols-1 sm:grid-cols-2 lg:grid-cols-3 gap-5 min-h-[200px]">
                        <!-- O conteúdo será preenchido por JavaScript -->
                    </div>
                </div>
             </div>
             <div id="informal-market-panel" role="tabpanel" class="hidden">
                 <div class="market-container p-6 md:p-8">
                    <div class="flex flex-col md:flex-row justify-between md:items-center mb-6">
                       <h3 class="text-2xl font-bold text-gray-800 flex items-center mb-4 md:mb-0">🏪 MERCADO INFORMAL</h3>
                       <div id="province-tabs" class="flex space-x-4 border-b md:border-b-0 border-gray-200 overflow-x-auto" role="tablist">
                       </div>
                    </div>

                    <!-- Conversor de Moeda para Mercado Informal -->
                    <div id="informal-converter-container" class="mb-8 p-6 bg-slate-50 rounded-2xl border border-slate-200">
                        <h4 class="text-lg font-bold text-gray-700 mb-4">Conversor Informal <span id="informal-converter-province-name" class="text-emerald-600"></span></h4>
                        <div class="grid grid-cols-1 md:grid-cols-5 gap-4 items-end">
                            <div class="md:col-span-2">
                                <label for="informal-converter-amount" class="block text-sm font-medium text-gray-600">Valor</label>
                                <input type="text" id="informal-converter-amount" inputmode="decimal" class="mt-1 w-full p-3 border border-gray-300 rounded-lg shadow-sm focus:ring-indigo-500 focus:border-indigo-500 text-lg font-mono" placeholder="100,00">
                            </div>
                            <div class="md:col-span-3 flex items-end gap-2">
                                <div class="flex-1">
                                    <select id="informal-converter-from" class="custom-select mt-1 w-full p-3 bg-white border border-gray-300 rounded-lg font-semibold" aria-label="De">
                                        <option value="USD">🇺🇸 USD</option> <option value="EUR">🇪🇺 EUR</option> <option value="USDT">🪙 USDT</option> <option value="AOA">🇦🇴 AOA</option> 
                                    </select>
                                </div>
                                <button id="informal-converter-switch" class="p-3 mb-0.5 bg-gray-200 hover:bg-gray-300 rounded-full transition-transform duration-300 focus:outline-none"><svg class="w-5 h-5 text-gray-600" fill="none" stroke="currentColor" viewBox="0 0 24 24"><path stroke-linecap="round" stroke-linejoin="round" stroke-width="2" d="M8 7h12m0 0l-4-4m4 4l-4 4m0 6H4m0 0l4 4m-4-4l4-4"></path></svg></button>
                                <div class="flex-1">
                                    <select id="informal-converter-to" class="custom-select mt-1 w-full p-3 bg-white border border-gray-300 rounded-lg font-semibold" aria-label="Para">
                                        <option value="AOA">🇦🇴 AOA</option> <option value="USD">🇺🇸 USD</option> <option value="EUR">🇪🇺 EUR</option> <option value="USDT">🪙 USDT</option>
                                    </select>
                                </div>
                            </div>
                        </div>
                        <div id="informal-converter-result" class="mt-4 text-center text-2xl font-bold text-gray-800 h-8"></div>
                    </div>

                    <div id="informal-market-grid" class="grid grid-cols-1 sm:grid-cols-2 lg:grid-cols-4 gap-5 min-h-[150px]">
                        <!-- O conteúdo será preenchido por JavaScript -->
                    </div>
                </div>
            </div>
        </div>
        <div id="calculator-panel" class="hidden" role="tabpanel">
          <div id="calculator-card-container" class="w-full max-w-xl mx-auto calculator-card min-h-[400px]">
            <!-- Skeleton para Calculadora -->
            <div class="p-8">
                <div class="text-center mb-8">
                    <div class="skeleton-dark h-9 w-3/4 mx-auto mb-3"></div>
                    <div class="skeleton-dark h-5 w-1/2 mx-auto"></div>
                </div>
                <div class="skeleton-dark h-6 w-1/3 mb-3"></div>
                <div class="skeleton-dark h-16 w-full mb-6"></div>
                <div class="skeleton-dark h-16 w-full"></div>
            </div>
          </div>
        </div>
      </section>
    </main>
    <!-- Secção de Apoiadores com altura mínima para evitar CLS -->
    <section id="supporters-section" class="w-full bg-slate-50 pt-8 md:pt-12 pb-12 md:pb-16 mt-4 md:mt-8 hidden">
        <div class="w-full max-w-7xl mx-auto">
            <h2 class="text-4xl font-bold text-slate-800 text-center mb-12">Apoiadores</h2>
        </div>
        <div id="supporters-container-wrapper" class="relative w-full group">
            <!-- Botões de navegação -->
            <button id="supporter-prev" class="absolute left-4 top-1/2 -translate-y-1/2 z-20 bg-white/80 backdrop-blur-sm hover:bg-white/90 p-3 rounded-full shadow-lg transition-all duration-300 opacity-0 group-hover:opacity-100 disabled:opacity-0">
                <svg class="w-6 h-6 text-slate-700" fill="none" stroke="currentColor" viewBox="0 0 24 24">
                    <path stroke-linecap="round" stroke-linejoin="round" stroke-width="2" d="M15 19l-7-7 7-7"></path>
                </svg>
            </button>
            <button id="supporter-next" class="absolute right-4 top-1/2 -translate-y-1/2 z-20 bg-white/80 backdrop-blur-sm hover:bg-white/90 p-3 rounded-full shadow-lg transition-all duration-300 opacity-0 group-hover:opacity-100 disabled:opacity-0">
                <svg class="w-6 h-6 text-slate-700" fill="none" stroke="currentColor" viewBox="0 0 24 24">
                    <path stroke-linecap="round" stroke-linejoin="round" stroke-width="2" d="M9 5l7 7-7 7"></path>
                </svg>
            </button>
            
            <!-- Container para Apoiadores -->
            <div id="supporters-carousel-container" class="relative overflow-hidden px-4 md:px-6">
                <div class="flex items-center justify-center w-full min-h-[150px] md:min-h-[250px]">
                    <div class="relative w-full banner-container rounded-2xl">
                        <div id="supporter-slides-wrapper" class="flex h-full transition-transform duration-700 ease-in-out">
                            <!-- Skeleton Loader -->
                            <div class="supporter-slide flex-shrink-0 w-full h-full flex items-center justify-center"><div class="skeleton h-full w-full animate-pulse"></div></div>
                        </div>
                    </div>
                </div>
            </div>
            
            <!-- Indicadores de slide -->
            <div id="supporter-indicators" class="absolute -bottom-8 left-1/2 transform -translate-x-1/2 flex justify-center items-center gap-2 z-10">
            </div>
        </div>
    </section>

    <div class="bg-slate-800 text-slate-300">
        <!-- Secção de Afiliados movida para dentro de um div -->
        <div class="w-full max-w-7xl mx-auto px-6 pt-8 md:pt-12 pb-16">
            <h2 class="text-3xl font-bold text-white text-center mb-12">Parceiros</h2> 
            <div id="affiliate-links-wrapper" class="relative group">
                <!-- Botão de Recuar -->
                <button id="affiliate-prev-btn" class="carousel-arrow left-0 md:-left-5 opacity-0 group-hover:opacity-100 transition-opacity">
                    &#x2190;
                </button>

                <!-- Container com scroll -->
                <div id="affiliate-links-container" class="flex overflow-x-auto no-scrollbar -mx-4 px-4">
                    <!-- Conteúdo dinâmico com espaçamento -->
                    <div id="affiliate-track" class="flex flex-shrink-0 gap-x-8 py-4">
                        <!-- O conteúdo será preenchido por JavaScript -->
                    </div>
                </div>

                <!-- Botão de Avançar -->
                <button id="affiliate-next-btn" class="carousel-arrow right-0 md:-right-5 opacity-0 group-hover:opacity-100 transition-opacity">
                    &#x2192;
                </button>
            </div>
        </div>
    </div>

    <footer class="bg-slate-800 text-slate-400 mt-16 py-8">
        <div class="max-w-7xl mx-auto px-4 sm:px-6 lg:px-8 text-center">
            <div id="social-links-footer" class="flex justify-center items-center space-x-6 mb-6">
                <!-- Os links sociais serão carregados aqui -->
            </div>
            <div class="border-t border-slate-700 pt-6 flex flex-col md:flex-row justify-center items-center gap-x-6 gap-y-2 text-sm">
                <a href="/sobre" class="hover:text-white transition-colors">Sobre Nós</a>
                <span class="hidden md:inline text-slate-600">•</span>
                <a href="/termos" class="hover:text-white transition-colors">Termos e Condições</a>
                <span class="hidden md:inline text-slate-600">•</span>
                <a href="/privacidade" class="hover:text-white transition-colors">Política de Privacidade</a>
            </div>
            <p class="mt-6 text-slate-500 text-sm">&copy; 2025 EcoKambio. Todos os direitos reservados.</p>
        </div>
    </footer>
    
    <!-- Banner de Termos e Cookies -->
    <div id="terms-banner" class="hidden fixed bottom-0 left-0 right-0 bg-slate-900 text-white p-4 shadow-lg z-50 transform translate-y-full transition-transform duration-500 ease-in-out">
        <div class="max-w-7xl mx-auto flex flex-col md:flex-row items-center justify-between gap-4">
            <p class="text-sm text-slate-300 text-center md:text-left">
                Usamos cookies para melhorar a sua experiência. Ao continuar a navegar, você concorda com os nossos 
                <a href="/termos" target="_blank" class="font-semibold underline hover:text-emerald-400">Termos e Condições</a> e 
                <a href="/privacidade" target="_blank" class="font-semibold underline hover:text-emerald-400">Política de Privacidade</a>.
            </p>
            <button id="accept-terms-btn" class="bg-emerald-600 hover:bg-emerald-700 text-white font-bold py-2 px-6 rounded-lg transition-colors flex-shrink-0">Aceitar</button>
        </div>
    </div>

    <script src="/js/main.js"></script>
    <script src="/js/main.js"></script> 
    <script type="module" src="/js/app.js"></script>
    <script type="module">
        
        // --- CONFIGURAÇÃO ---
        const WEBSOCKET_URL = `${window.location.protocol === 'https:' ? 'wss:' : 'ws:'}//${window.location.host}`;

        let SESSION_ID;
        let dbClient;
        let ws;
        let marketData; // Declarada no escopo do módulo
        let affiliateAutoScrollInterval; // Variável para controlar o auto-scroll

        const appState = {
            selectedBank: { code: 'BNA', usd_rate: 0, eur_rate: 0 },
            _listeners: [], addListener(fn) { this._listeners.push(fn); },
            updateSelectedBank(bankData) { this.selectedBank = bankData; this._listeners.forEach(fn => fn(bankData)); }
        };

        const currencyFlags = { USD: '🇺🇸', EUR: '🇪🇺', AOA: '🇦🇴', USDT: '🪙' };

        // --- FUNÇÕES DE UTILIDADE ---
        function getOrCreateVisitorIdentity() {
            // Session ID: dura apenas enquanto a aba está aberta.
            let sessionId = sessionStorage.getItem('app_session_id');
            if (!sessionId) {
                sessionId = crypto.randomUUID();
                sessionStorage.setItem('app_session_id', sessionId);
            }

            // Visitor ID e Name: persistem entre visitas.
            let visitorId = localStorage.getItem('visitor_id');
            let visitorName = localStorage.getItem('visitor_name');
            let isNewVisitor = false;

            if (!visitorId) {
                isNewVisitor = true;
                visitorId = crypto.randomUUID();
                const adjectives = ['Curioso', 'Rápido', 'Atento', 'Explorador', 'Decidido', 'Inteligente', 'Perspicaz', 'Moderno'];
                const nouns = ['Visitante', 'Navegador', 'Utilizador', 'Investidor', 'Comprador', 'Analista', 'Viajante'];
                visitorName = `${nouns[Math.floor(Math.random() * nouns.length)]} ${adjectives[Math.floor(Math.random() * adjectives.length)]}`;
                
                localStorage.setItem('visitor_id', visitorId);
                localStorage.setItem('visitor_name', visitorName);
            }

            return { sessionId, visitorId, visitorName, isNewVisitor };
        }

        function formatNumber(num) {
            if (typeof num !== 'number') return 'N/A';
            return num.toLocaleString('pt-AO', { minimumFractionDigits: 2, maximumFractionDigits: 4 });
        }

        function formatCurrency(value, currency = 'AOA') {
            if (typeof value !== 'number') return 'N/A';
            return new Intl.NumberFormat('pt-AO', { style: 'currency', currency, minimumFractionDigits: 2, maximumFractionDigits: 2 }).format(value);
        }

        // --- FUNÇÕES DE NAVEGAÇÃO ---
        function switchTab(tabName) {
            const [calculatorTab, marketTab] = [document.getElementById('calculator-tab'), document.getElementById('market-tab')];
            const [calculatorPanel, marketPanel] = [document.getElementById('calculator-panel'), document.getElementById('market-panel')];
            if (tabName === 'calculator') {
                marketPanel.classList.add('hidden'); calculatorPanel.classList.remove('hidden');
                marketTab.classList.replace('tab-active', 'tab-inactive'); calculatorTab.classList.replace('tab-inactive', 'tab-active');
                gtag('event', 'select_content', {
                    content_type: 'tab',
                    item_id: 'calculator'
                });
                logActivity('tab_switch', { tab: 'Calculadora' });
            } else {
                calculatorPanel.classList.add('hidden'); marketPanel.classList.remove('hidden');
                calculatorTab.classList.replace('tab-active', 'tab-inactive'); marketTab.classList.replace('tab-inactive', 'tab-active');
                gtag('event', 'select_content', {
                    content_type: 'tab',
                    item_id: 'market'
                });
                logActivity('tab_switch', { tab: 'Mercado' });
            }
        }

        function switchMarketTab(tabName) {
            const [formalTabBtn, informalTabBtn] = [document.getElementById('formal-market-tab-btn'), document.getElementById('informal-market-tab-btn')];
            const [formalPanel, informalPanel] = [document.getElementById('formal-market-panel'), document.getElementById('informal-market-panel')];
            const activeClasses = ['bg-white', 'text-[var(--theme-color)]', 'shadow-md'], inactiveClasses = ['text-gray-600'];
            
            formalPanel.classList.toggle('hidden', tabName !== 'formal');
            informalPanel.classList.toggle('hidden', tabName === 'formal');
            
            formalTabBtn.classList.add(...(tabName === 'formal' ? activeClasses : inactiveClasses));
            formalTabBtn.classList.remove(...(tabName !== 'formal' ? activeClasses : inactiveClasses));
            
            informalTabBtn.classList.add(...(tabName !== 'formal' ? activeClasses : inactiveClasses));
            informalTabBtn.classList.remove(...(tabName === 'formal' ? activeClasses : inactiveClasses));

            gtag('event', 'select_content', {
                content_type: 'market_type',
                item_id: tabName
            });
        }

        function setupEventListeners() {
            document.getElementById('market-tab').addEventListener('click', () => switchTab('market'));
            document.getElementById('calculator-tab').addEventListener('click', () => switchTab('calculator'));
            document.getElementById('formal-market-tab-btn').addEventListener('click', () => switchMarketTab('formal'));
            document.getElementById('informal-market-tab-btn').addEventListener('click', () => switchMarketTab('informal'));
        }
        // --- MÓDULO DO MERCADO ---
        const MarketModule = (function() {
            function renderBankCards(containerId, banks) {
                const gridContainer = document.getElementById(containerId);
                if (!gridContainer || !banks || banks.length === 0) {
                    if(gridContainer) gridContainer.innerHTML = '<p class="col-span-full text-center text-slate-500 py-8">Nenhum banco disponível de momento.</p>';
                    return;
                };

                gridContainer.innerHTML = Array(3).fill(0).map(() => `
                    <div class="p-4 rounded-xl border-l-4 border-gray-200 bg-gray-50 shadow-sm h-full">
                        <div class="skeleton h-6 w-1/4 mb-2"></div>
                        <div class="skeleton h-4 w-1/2 mb-6"></div>
                        <div class="space-y-4 mt-4">
                            <div>
                                <div class="flex justify-between items-baseline">
                                    <div class="skeleton h-5 w-1/3"></div>
                                    <div class="skeleton h-6 w-1/4"></div>
                                </div>
                                <div class="skeleton h-4 w-1/3 ml-auto mt-1"></div>
                            </div>
                            <div class="pt-3 border-t border-gray-200">
                                <div class="flex justify-between items-baseline">
                                    <div class="skeleton h-5 w-1/3"></div>
                                    <div class="skeleton h-6 w-1/4"></div>
                                </div>
                                <div class="skeleton h-4 w-1/3 ml-auto mt-1"></div>
                            </div>
                        </div>
                    </div>`).join('');
                
                const bna = banks.find(b => b.code === 'BNA') || banks[0];
                if (bna) {
                    appState.updateSelectedBank({ code: bna.code, usd_rate: bna.usd_rate, eur_rate: bna.eur_rate });
                }

                const displayBanks = banks.filter(b => b.code !== 'BNA').sort((a,b) => (a.usd_rate || Infinity) - (b.usd_rate || Infinity));
                
                gridContainer.innerHTML = displayBanks.map(bank => {
                    const themeCode = CalculatorModule.getThemeCode(bank.code.toLowerCase());
                    const usd_equivalence = bank.usd_rate ? formatNumber(100 * bank.usd_rate) : 'N/A';
                    const eur_equivalence = bank.eur_rate ? formatNumber(100 * bank.eur_rate) : 'N/A';
                    return `
                        <div class="p-4 rounded-xl border-l-4 border-theme-${themeCode} bg-theme-${themeCode}-faded shadow-sm hover:shadow-lg hover:-translate-y-1 transition-all duration-300 flex flex-col justify-between h-full">
                            <div>
                                <p class="font-bold text-lg text-gray-800">${bank.code}</p><p class="text-xs text-gray-500">${bank.name}</p>
                                <div class="space-y-4 mt-4">
                                    <div>
                                        <div class="flex justify-between items-baseline"><span class="text-sm font-semibold text-gray-600">${currencyFlags.USD} USD/AOA</span><span class="text-lg font-bold text-theme-${themeCode} font-mono">${formatNumber(bank.usd_rate)}</span></div>
                                        <p class="text-xs text-gray-500 text-right">100 USD ≈ ${usd_equivalence} AOA</p>
                                    </div>
                                    <div class="pt-3 border-t border-gray-100">
                                        <div class="flex justify-between items-baseline"><span class="text-sm font-semibold text-gray-600">${currencyFlags.EUR} EUR/AOA</span><span class="text-lg font-bold text-theme-${themeCode} font-mono">${formatNumber(bank.eur_rate)}</span></div>
                                        <p class="text-xs text-gray-500 text-right">100 EUR ≈ ${eur_equivalence} AOA</p>
                                    </div>
                                </div>
                            </div>
                        </div>`;
                }).join('');
            }

            function renderInformalMarket(data) { // data is informal_rates_by_province
                const tabsContainer = document.getElementById('province-tabs');
                if (!tabsContainer || !data || Object.keys(data).length === 0) {
                    document.getElementById('informal-market-grid').innerHTML = '<p class="col-span-full text-center text-slate-500 py-8">Nenhuma taxa informal disponível de momento.</p>';
                    return;
                }

                document.getElementById('informal-market-grid').innerHTML = Array(4).fill(0).map(() => `
                    <div class="bg-gray-50 border border-gray-200 p-4 rounded-xl">
                        <div class="skeleton h-5 w-3/4 mb-2"></div>
                        <div class="skeleton h-8 w-1/2 mb-4"></div>
                        <div class="mt-3 pt-3 border-t border-gray-200">
                            <div class="skeleton h-4 w-full"></div>
                        </div>
                    </div>`).join('');

                
                const provinces = Object.keys(data);
                tabsContainer.innerHTML = provinces.map(provinceCode => `<button data-provider-id="${data[provinceCode][0]?.provider_id}" data-province="${provinceCode}" class="province-tab font-semibold pb-2 px-1">${provinceCode}</button>`).join('');

                document.querySelectorAll('.province-tab').forEach(tab => {
                     tab.addEventListener('click', () => {
                        document.querySelectorAll('.province-tab').forEach(t => t.classList.remove('province-tab-active'));
                        tab.classList.add('province-tab-active');
                        gtag('event', 'select_content', {
                            content_type: 'province',
                            item_id: tab.dataset.province
                        });
                        renderInformalGrid(tab.dataset.province, data);
                        window.updateInformalConverter?.(); // Atualiza o conversor informal
                        loadSupporters(); // Carrega os apoiadores globais
                    });
                });

                if(provinces.length > 0) {
                    const defaultProvince = provinces[0];
                    tabsContainer.querySelector(`[data-province="${defaultProvince}"]`).classList.add('province-tab-active');
                    renderInformalGrid(defaultProvince, data);
                    window.updateInformalConverter?.(); // Atualiza o conversor informal
                    loadSupporters(); // Carrega os apoiadores da província padrão
                }
            }

            function renderInformalGrid(province, data) {
                const gridContainer = document.getElementById('informal-market-grid');
                const provinceRates = data[province] || [];
                const requiredPairs = ['USD/AOA', 'EUR/AOA', 'USDT/AOA'];

                gridContainer.innerHTML = requiredPairs.map(pair => {
                    const item = provinceRates.find(p => p.pair === pair);
                    const [from, to] = pair.split('/');
                    const fromFlag = currencyFlags[from] || '🏳️';
                    const toFlag = currencyFlags[to] || '🏳️';

                    if (item) {
                        const equivalence = formatNumber(100 * item.rate);
                        return `
                            <div class="bg-gray-50 border border-gray-200 p-4 rounded-xl hover:shadow-lg hover:-translate-y-1 transition-all duration-300">
                                <p class="text-sm text-gray-500 font-bold">${fromFlag} ${from} / ${toFlag} ${to}</p>
                                <p class="text-2xl font-bold text-gray-800 mt-1">${formatNumber(item.rate)}</p>
                                <div class="mt-3 pt-3 border-t border-gray-200">
                                    <p class="text-xs text-gray-500">100 ${from} <span class="font-semibold">≈</span> ${equivalence} ${to}</p>
                                </div>
                            </div>`;
                    }
                    return `
                            <div class="bg-gray-50 border border-gray-200 p-4 rounded-xl opacity-60">
                                <p class="text-sm text-gray-500 font-bold">${fromFlag} ${from} / ${toFlag} ${to}</p>
                                <p class="text-2xl font-bold text-gray-400 mt-1">N/A</p>
                                <div class="mt-3 pt-3 border-t border-gray-200">
                                    <p class="text-xs text-gray-400">Dados indisponíveis</p>
                                </div>
                            </div>`;
                }).join('');
            }

            function setupQuickConverter() {
                const amountInput = document.getElementById('quick-converter-amount');
                const switchBtn = document.getElementById('quick-converter-switch');
                const fromSelect = document.getElementById('quick-converter-from');
                const toSelect = document.getElementById('quick-converter-to');
                const resultDisplay = document.getElementById('quick-converter-result');

                function updateToOptions() {
                    const fromValue = fromSelect.value;
                    const toValue = toSelect.value;
                    
                    Array.from(toSelect.options).forEach(option => {
                        option.disabled = (option.value === fromValue);
                    });

                    if (fromValue === toValue) toSelect.value = Array.from(toSelect.options).find(opt => !opt.disabled).value;
                }

                appState.addListener((bankData) => {
                    document.getElementById('quick-converter-bank-name').textContent = bankData.code;
                    calculate();
                });

                const calculate = () => {
                    const amountStr = amountInput.value.replace(/\./g, '').replace(',', '.');
                    const amount = parseFloat(amountStr);
                    if (isNaN(amount) || amount === 0) {
                        resultDisplay.textContent = '';
                        return;
                    }

                    const from = fromSelect.value, to = toSelect.value;
                    const rates = appState.selectedBank;
                    let rate = 0;
                    if (from === 'USD' && to === 'AOA') rate = rates.usd_rate;
                    else if (from === 'AOA' && to === 'USD') rate = 1 / rates.usd_rate;
                    else if (from === 'EUR' && to === 'AOA') rate = rates.eur_rate;
                    else if (from === 'AOA' && to === 'EUR') rate = 1 / rates.eur_rate;
                    else if (from === 'USD' && to === 'EUR') rate = rates.usd_rate / rates.eur_rate;
                    else if (from === 'EUR' && to === 'USD') rate = rates.eur_rate / rates.usd_rate;
                    else if (from === to) rate = 1;

                    resultDisplay.textContent = (rate && isFinite(rate)) 
                        ? `≈ ${formatNumber(amount * rate)} ${to}`
                        : 'Taxa indisponível';
                };

                // --- LÓGICA DE FORMATAÇÃO DO CAMPO DE VALOR (similar à calculadora) ---
                amountInput.addEventListener('input', (e) => {
                    // 1. Limpa tudo o que não for número
                    let rawValue = e.target.value.replace(/[^0-9]/g, '');

                    if (rawValue === '') {
                        e.target.value = '';
                        calculate(); // Recalcula para limpar o resultado
                        return;
                    }

                    // 2. Converte para um número para formatação
                    const numberValue = parseFloat(rawValue) / 100;

                    // 3. Formata para exibição no padrão português
                    e.target.value = new Intl.NumberFormat('pt-PT', {
                        minimumFractionDigits: 2,
                        maximumFractionDigits: 2
                    }).format(numberValue);
                    
                    calculate(); // Chama o cálculo após a formatação
                });
                toSelect.addEventListener('input', calculate);
                fromSelect.addEventListener('input', () => {
                    updateToOptions();
                    calculate();
                });
                switchBtn.addEventListener('click', () => {
                    // Adiciona classes para a animação de saída
                    fromSelect.classList.add('slide-out-left');
                    toSelect.classList.add('slide-out-right');

                    // Espera a animação terminar para trocar os valores e remover as classes
                    setTimeout(() => {
                        [fromSelect.value, toSelect.value] = [toSelect.value, fromSelect.value]; 
                        
                        // Remove as classes para que os elementos voltem ao estado normal (visível)
                        fromSelect.classList.remove('slide-out-left');
                        toSelect.classList.remove('slide-out-right');
                        
                        updateToOptions(); 
                        calculate(); 
                    }, 200); // Duração da animação em ms
                });
                updateToOptions(); // Chamada inicial para garantir o estado correto
            }

            function setupInformalQuickConverter() {
                const amountInput = document.getElementById('informal-converter-amount');
                const switchBtn = document.getElementById('informal-converter-switch');
                const fromSelect = document.getElementById('informal-converter-from');
                const toSelect = document.getElementById('informal-converter-to');
                const resultDisplay = document.getElementById('informal-converter-result');
                const provinceNameDisplay = document.getElementById('informal-converter-province-name');

                function updateToOptions() {
                    const fromValue = fromSelect.value;
                    Array.from(toSelect.options).forEach(option => {
                        option.disabled = (option.value === fromValue);
                    });
                    if (fromSelect.value === toSelect.value) {
                        toSelect.value = Array.from(toSelect.options).find(opt => !opt.disabled).value;
                    }
                }

                const calculate = () => {
                    const activeTab = document.querySelector('.province-tab-active');
                    if (!activeTab) return;

                    const province = activeTab.dataset.province;
                    provinceNameDisplay.textContent = `(${province})`;

                    const amountStr = amountInput.value.replace(/\./g, '').replace(',', '.');
                    const amount = parseFloat(amountStr);
                    if (isNaN(amount) || amount === 0) {
                        resultDisplay.textContent = '';
                        return;
                    }

                    const from = fromSelect.value, to = toSelect.value;
                    const provinceRates = marketData.informal_rates_by_province[province] || [];
                    
                    let rate = 0;
                    if (from === to) {
                        rate = 1;
                    } else if (to === 'AOA') { // Conversão para AOA
                        const pair = `${from}/AOA`;
                        const rateData = provinceRates.find(r => r.pair === pair);
                        rate = rateData ? rateData.rate : 0;
                    } else if (from === 'AOA') { // Conversão de AOA
                        const pair = `${to}/AOA`;
                        const rateData = provinceRates.find(r => r.pair === pair);
                        rate = rateData ? 1 / rateData.rate : 0;
                    } else { // Conversão entre moedas estrangeiras (ex: USD -> EUR)
                        const fromToAoaPair = `${from}/AOA`;
                        const toToAoaPair = `${to}/AOA`;
                        const fromRateData = provinceRates.find(r => r.pair === fromToAoaPair);
                        const toRateData = provinceRates.find(r => r.pair === toToAoaPair);
                        if (fromRateData && toRateData && toRateData.rate > 0) {
                            rate = fromRateData.rate / toRateData.rate;
                        }
                    }

                    resultDisplay.textContent = (rate && isFinite(rate)) 
                        ? `≈ ${formatNumber(amount * rate)} ${to}`
                        : 'Taxa indisponível';
                };

                // Expor a função de cálculo para ser chamada externamente
                window.updateInformalConverter = calculate;

                amountInput.addEventListener('input', (e) => {
                    let rawValue = e.target.value.replace(/[^0-9]/g, '');
                    if (rawValue === '') {
                        e.target.value = '';
                        calculate();
                        return;
                    }
                    const numberValue = parseFloat(rawValue) / 100;
                    e.target.value = new Intl.NumberFormat('pt-PT', { minimumFractionDigits: 2, maximumFractionDigits: 2 }).format(numberValue);
                    calculate();
                });

                [fromSelect, toSelect].forEach(el => el.addEventListener('input', () => {
                    updateToOptions();
                    calculate();
                }));

                switchBtn.addEventListener('click', () => {
                    fromSelect.classList.add('slide-out-left');
                    toSelect.classList.add('slide-out-right');
                    setTimeout(() => {
                        [fromSelect.value, toSelect.value] = [toSelect.value, fromSelect.value];
                        fromSelect.classList.remove('slide-out-left');
                        toSelect.classList.remove('slide-out-right');
                        updateToOptions();
                        calculate();
                    }, 200);
                });
                updateToOptions();
            }

            function init(data) {
                renderBankCards('formal-market-grid', data.formal_rates || []);
                renderInformalMarket(data.informal_rates_by_province || {});
                setupQuickConverter();
                setupInformalQuickConverter();
            }

            return { init };
        })();

        // --- MÓDULO DA CALCULADORA ---
        const CalculatorModule = (function() {
            const container = document.getElementById('calculator-card-container'); // eslint-disable-line
            let purchasePriceInput, bankSelectorBtn, bankOptionsPanel, selectedBankCode, bankExchangeRateInput, bankFeeMarginInput, bankFeeFinalInput, calculateBtn, calculatorCard, dropdownArrow, baseFeePercent;
            const themes = { 
                bai: { card: 'theme-bai', color: '#0194b3' }, 
                bfa: { card: 'theme-bfa', color: '#f7931e' }, 
                bic: { card: 'theme-bic', color: '#d42128' },
                bpc: { card: 'theme-bpc', color: '#00529b' },
                bci: { card: 'theme-bci', color: '#1f3a38' },
                yetu: { card: 'theme-yetu', color: '#EAA900' },
                // Fallback para novos bancos: usar o tema do BPC
                default: { card: 'theme-bpc', color: '#00529b' }
            };
            let priceMask; // Variável para guardar a instância do IMask

            function getThemeCode(bankCode) {
                const code = bankCode.toLowerCase();
                return themes[code] ? code : 'default';
            }

            function render(banks) {
                container.innerHTML = `
                    <div class="p-8">
                        <div class="text-center mb-8">
                            <h2 class="text-xl sm:text-2xl md:text-3xl font-bold text-white mb-3">Calculadora de Câmbio</h2>
                            <p class="text-sm md:text-base text-gray-200">Estime o custo da sua compra em Angola</p>
                        </div>
                        <div class="mb-4">
                            <label for="calculator-currency-selector" class="block text-base font-semibold text-gray-200 mb-2">Moeda</label>
                            <select id="calculator-currency-selector" class="w-full bg-white/90 text-gray-800 font-bold p-4 rounded-2xl custom-select focus:outline-none focus:ring-4 focus:ring-green-400 transition">
                                <option value="USD">🇺🇸 Dólar Americano (USD)</option>
                                <option value="EUR">🇪🇺 Euro (EUR)</option>
                                <option value="AOA">🇦🇴 Kwanza Angolano (AOA)</option>
                            </select>
                        </div>
                        <div class="mb-6">
                            <label for="purchasePrice" class="block text-base font-semibold text-gray-200 mb-2">Valor da Compra</label>
                            <div class="flex items-center rounded-2xl bg-white/90 ring-4 ring-transparent focus-within:ring-green-400 transition">
                                <input type="text" inputmode="decimal" id="purchasePrice" class="flex-1 w-full bg-transparent text-lg p-4 text-gray-900 placeholder-gray-500 focus:outline-none calc-input" placeholder="100,00" />
                                <div class="relative" id="bank-selector-wrapper">
                                    <input type="hidden" id="bankExchangeRate" /><input type="hidden" id="bankFeeMargin" /><input type="hidden" id="bankFeeFinal" />
                                    <button type="button" id="bankSelectorBtn" class="flex items-center justify-between w-full text-left text-gray-800 text-base p-4 border-l border-gray-400/50">
                                        <span id="selectedBankCode" class="font-bold"></span>
                                        <svg class="w-5 h-5 text-gray-600 transform transition-transform" id="dropdown-arrow" xmlns="http://www.w3.org/2000/svg" viewBox="0 0 20 20" fill="currentColor"><path fill-rule="evenodd" d="M5.293 7.293a1 1 0 011.414 0L10 10.586l3.293-3.293a1 1 0 111.414 1.414l-4 4a1 1 0 01-1.414 0l-4-4a1 1 0 010-1.414z" clip-rule="evenodd" /></svg>
                                    </button>
                                    <div id="bankOptionsPanel" class="hidden absolute right-0 mt-2 w-56 bg-white rounded-md shadow-lg z-20 border border-gray-200">${populateBankSelector(banks)}</div>
                                </div>
                            </div>
                        </div>
                        <button id="calculateBtn" class="w-full text-white font-bold py-4 px-6 rounded-2xl transition-all duration-300 text-lg transform hover:scale-105 focus:outline-none focus:ring-4">Calcular Custo</button>
                        <div id="result" class="mt-8 border-t border-white/20 pt-6 space-y-4 opacity-0 transition-opacity duration-500">
                            <div><p class="text-base font-semibold text-gray-200">Valor a carregar (AOA):</p><p id="directConversionValue" class="text-2xl font-bold text-white mt-1">0,00</p></div>
                            <div class="bg-white/15 backdrop-blur-sm p-5 rounded-2xl border border-white/10"><p class="text-base font-semibold text-white">Valor total a ser descontado (AOA)</p><p id="totalCost" class="text-4xl font-bold text-white mt-1">0,00</p></div>
                        </div>
                    </div>`;
                
                calculatorCard = container;
                purchasePriceInput = document.getElementById('purchasePrice');
                bankSelectorBtn = document.getElementById('bankSelectorBtn'); // eslint-disable-line
                bankOptionsPanel = document.getElementById('bankOptionsPanel');
                selectedBankCode = document.getElementById('selectedBankCode');
                dropdownArrow = document.getElementById('dropdown-arrow');
                bankExchangeRateInput = document.getElementById('bankExchangeRate');
                bankFeeMarginInput = document.getElementById('bankFeeMargin');
                bankFeeFinalInput = document.getElementById('bankFeeFinal');
                calculateBtn = document.getElementById('calculateBtn');
                baseFeePercent = marketData?.calculator_base_fee_percent || 12;
            }

            function toggleDropdown() { bankOptionsPanel.classList.toggle('hidden'); dropdownArrow.classList.toggle('rotate-180'); }

            function populateBankSelector(banks) {
                if (!banks || banks.length === 0) return '<div class="px-4 py-3 text-sm text-gray-500">Nenhum banco disponível.</div>';
                return banks.sort((a,b) => a.code.localeCompare(b.code)).map(bank => 
                    `<div class="bank-option px-4 py-3 hover:bg-gray-100 cursor-pointer text-gray-800 text-sm" data-code="${bank.code}" data-usd-rate="${bank.usd_rate}" data-eur-rate="${bank.eur_rate}" data-fee-margin="${bank.fee_margin}" data-fee-final="${bank.fee_final}"><span class="font-bold">${bank.code}</span></div>`
                ).join('');
            }

            function selectBank(bankData) {
                selectedBankCode.textContent = bankData.code;
                bankExchangeRateInput.value = bankData.usdRate || 0; // Mantém USD como padrão
                bankFeeMarginInput.value = bankData.feeMargin || 0;
                bankFeeFinalInput.value = bankData.feeFinal || 0;
                
                const themeCode = getThemeCode(bankData.code);
                const theme = themes[themeCode];
                calculatorCard.className = `w-full max-w-xl mx-auto calculator-card min-h-[400px] ${theme ? theme.card : ''}`;
                document.documentElement.style.setProperty('--theme-color', theme.color);
            }
            
            function handleCalculation() {
                // Usamos o `unmaskedValue` do IMask para obter o número como string
                const currencySelector = document.getElementById('calculator-currency-selector');
                const selectedCurrency = currencySelector.value;
                const bankOption = document.querySelector(`.bank-option[data-code="${selectedBankCode.textContent}"]`);

                let rate = 1;
                if (selectedCurrency === 'USD') {
                    rate = parseFloat(bankOption.dataset.usdRate);

                } else if (selectedCurrency === 'EUR') {
                    rate = parseFloat(bankOption.dataset.eurRate);
                }

                // Obtém o valor numérico diretamente do atributo do input
                const priceStr = purchasePriceInput.dataset.rawValue || '0';
                const [price, margin, finalFee] = [priceStr, bankFeeMarginInput.value, bankFeeFinalInput.value].map(parseFloat);
                const resultPanel = document.getElementById('result');
                const directConversionLabel = document.getElementById('directConversionValue');
                
                if (![price, rate].every(v => !isNaN(v) && v > 0)) {
                    resultPanel.classList.add('opacity-0');
                    return;
                }
                //conversao directa de kwanza para moeda estrangeira
                const directConversion = price * rate;
                const resultLabel1 = resultPanel.querySelector('div:first-child > p.text-base');
                const resultLabel2 = resultPanel.querySelector('div.bg-white\\/15 > p.text-base');

                // Só aplica taxas se a conversão for de moeda estrangeira para AOA
                if (selectedCurrency !== 'AOA') {
                    let totalCost = directConversion;
                    let valueWithBaseFee = directConversion;
                    // 1. Adiciona a comissão base (ex: 12%) ao valor convertido
                    const feeMultiplier = 1 + (baseFeePercent / 100);
                    valueWithBaseFee = directConversion * feeMultiplier;
                    
                    // 2. Calcula as comissões sobre o novo valor base
                    const marginValue = valueWithBaseFee * (margin / 100 || 0);
                    const finalFeeValue = valueWithBaseFee * (finalFee / 100 || 0);
                    totalCost = valueWithBaseFee + marginValue + finalFeeValue;
                    resultLabel1.textContent = 'Valor a carregar (AOA):';
                    resultLabel2.textContent = 'Valor total a ser descontado (AOA)';
                    if (directConversionLabel) directConversionLabel.textContent = formatCurrency(valueWithBaseFee, 'AOA');
                    document.getElementById('totalCost').textContent = formatCurrency(totalCost, 'AOA');
                } else {
                    // Para conversão AOA -> Estrangeiro, subtrai a comissão antes de converter
                    const priceAfterFee = price * (1 - (baseFeePercent / 100));
                    const usdRate = parseFloat(bankOption.dataset.usdRate);
                    const eurRate = parseFloat(bankOption.dataset.eurRate);
                    resultLabel1.textContent = 'Valor em Dólar (USD):';
                    resultLabel2.textContent = 'Valor em Euro (EUR):';
                    if (directConversionLabel) directConversionLabel.textContent = formatCurrency(usdRate > 0 ? priceAfterFee / usdRate : 0, 'USD');
                    document.getElementById('totalCost').textContent = formatCurrency(eurRate > 0 ? priceAfterFee / eurRate : 0, 'EUR');
                }
                resultPanel.classList.remove('opacity-0');

                gtag('event', 'calculate_cost', {
                    'event_category': 'engagement',
                    'event_label': selectedBankCode.textContent,
                    'value': price
                });
            }

            function init(banks) {
                if (!banks || banks.length === 0) {
                    container.innerHTML = `<div class="p-8 text-center text-white"><h3 class="font-bold text-lg">Calculadora Indisponível</h3><p>Não foi possível carregar os dados dos bancos.</p></div>`;
                    return;
                }                
                render(banks);
                
                const firstBank = banks.find(b => b.code === 'BAI') || banks[0];
                selectBank({ code: firstBank.code, usdRate: firstBank.usd_rate, eurRate: firstBank.eur_rate, feeMargin: firstBank.fee_margin, feeFinal: firstBank.fee_final });
                
                bankSelectorBtn.addEventListener('click', toggleDropdown);
                calculateBtn.addEventListener('click', handleCalculation);

                // Adiciona listener para o seletor de moeda
                const currencySelector = document.getElementById('calculator-currency-selector');
                currencySelector.addEventListener('change', () => {
                    // Recalcula sempre que a moeda for alterada
                    handleCalculation();
                });

                // --- NOVA LÓGICA DE FORMATAÇÃO DO CAMPO DE VALOR ---
                purchasePriceInput.addEventListener('input', (e) => {
                    // 1. Limpa tudo o que não for número
                    let rawValue = e.target.value.replace(/[^0-9]/g, '');

                    // Se estiver vazio, define como '0'
                    if (rawValue === '') {
                        e.target.value = '';
                        e.target.dataset.rawValue = '0';
                        return;
                    }

                    // 2. Converte para um número, dividindo por 100 para ter 2 casas decimais
                    const numberValue = parseFloat(rawValue) / 100;
                    e.target.dataset.rawValue = numberValue.toFixed(2); // Guarda o valor real (ex: 123.45)

                    // 3. Formata o número para exibição no padrão português (ex: 1.234,56)
                    const formattedValue = new Intl.NumberFormat('pt-PT', {
                        minimumFractionDigits: 2,
                        maximumFractionDigits: 2
                    }).format(numberValue);

                    // 4. Atualiza o valor visível no campo
                    e.target.value = formattedValue;
                });

                // Garante que o cálculo é feito ao pressionar Enter no campo
                purchasePriceInput.addEventListener('keydown', (e) => {
                    if (e.key === 'Enter') {
                        calculateBtn.click();
                    }
                });
                
                bankOptionsPanel.addEventListener('click', (e) => {
                    if (e.target.closest('.bank-option')) {
                        selectBank(e.target.closest('.bank-option').dataset); // eslint-disable-line
                        toggleDropdown();
                    }
                });

                document.addEventListener('click', (e) => {
                    if (!document.getElementById('bank-selector-wrapper').contains(e.target)) {
                        bankOptionsPanel.classList.add('hidden'); dropdownArrow.classList.remove('rotate-180');
                    }
                });
            }
            return { init, getThemeCode };
        })();

        // --- MÓDULO WEBSOCKET ---
        const WebSocketModule = (function() {
            function connect() {
                try {
                    ws = new WebSocket(WEBSOCKET_URL);
                    ws.onopen = () => console.log('WebSocket conectado.');
                    ws.onmessage = (event) => {
                        const message = JSON.parse(event.data);
                        if (message.type === 'rates_updated') {
                            console.log('Recebida notificação de atualização de taxas. A recarregar dados...');
                            showLiveUpdateToast();
                            reloadMarketData();
                        }
                    };
                    ws.onclose = () => setTimeout(connect, 5000);
                    ws.onerror = (err) => console.error('Erro no WebSocket:', err);
                } catch(e) {
                    console.error("Falha ao conectar ao WebSocket:", e)
                }
            }
            function send(data) {
                if (ws && ws.readyState === WebSocket.OPEN) {
                    ws.send(JSON.stringify(data));
                }
            }
            return { connect, send };
        })();
        
        function showLiveUpdateToast() {
            const toast = document.createElement('div');
            toast.className = 'fixed top-5 right-5 bg-blue-500 text-white py-3 px-6 rounded-lg shadow-lg transform translate-x-[120%] transition-transform duration-300 ease-out z-50';
            toast.innerHTML = `<p>As taxas foram atualizadas!</p>`;
            document.body.appendChild(toast);
            
            setTimeout(() => toast.classList.remove('translate-x-[120%]'), 100);
            setTimeout(() => {
                toast.classList.add('translate-x-[120%]');
                setTimeout(() => toast.remove(), 300);
            }, 4000);
        }

        // --- FUNÇÃO PRINCIPAL ---
        async function main() {
            setupEventListeners();
            const identity = getOrCreateVisitorIdentity();
            SESSION_ID = identity.sessionId; // Mantém o SESSION_ID para compatibilidade, se necessário

            switchTab('market');
            switchMarketTab('formal');
            
            WebSocketModule.connect();

            if (identity.isNewVisitor) logActivity('first_visit');

            // Garante que os dados do mercado (taxas) são carregados primeiro
            await reloadMarketData(); 

            // Agora carrega o resto dos dados que dependem das taxas
            loadAffiliateLinks();
            loadSupporters();
            loadFooterInfo();

            logActivity('page_view');
        }

        async function reloadMarketData() {
            try {
                const { data, error } = await dbClient.rpc('get_market_data');
                if (error) throw error;
                marketData = data; 
                if (!marketData || (!marketData.formal_rates && !marketData.informal_rates_by_province)) {
                   throw new Error("A função RPC 'get_market_data' não retornou dados válidos.");
                }
            } catch (rpcError) {
                console.warn("RPC 'get_market_data' falhou. Tentando fallback.", rpcError.message);
                marketData = await fallbackFetchMarketData();
            }

            if (!marketData) {
                console.error("Não foi possível obter os dados do mercado.");
                document.getElementById('myTabContent').innerHTML = `<div class="text-center p-8 bg-red-50 text-red-700 rounded-2xl"><h3 class="font-bold text-lg">Erro ao Carregar Dados</h3><p>Não foi possível comunicar com a base de dados. Tente mais tarde.</p></div>`;
                return;
            }

            document.querySelectorAll('.loader-container').forEach(el => el.style.display = 'none');
            MarketModule.init(marketData);
            const banksForCalculator = marketData.formal_rates?.filter(bank => bank.code !== 'BNA') || [];
            CalculatorModule.init(banksForCalculator);
        }

        async function fallbackFetchMarketData() {
            try {
                const { data: providers, error } = await dbClient.from('rate_providers').select('*, exchange_rates(*)').eq('is_active', true);
                if (error) throw error;

                return {
                    formal_rates: providers.filter(p => p.type === 'FORMAL').map(p => ({
                        code: p.code, name: p.name,
                        usd_rate: p.exchange_rates.find(r => r.currency_pair === 'USD/AOA')?.sell_rate || null,
                        eur_rate: p.exchange_rates.find(r => r.currency_pair === 'EUR/AOA')?.sell_rate || null,
                        fee_margin: p.fee_margin, fee_final: p.fee_final
                    })),
                    informal_rates_by_province: providers.filter(p => p.type === 'INFORMAL' && p.exchange_rates.length > 0)
                        .reduce((acc, p) => {
                            acc[p.name] = p.exchange_rates.map(rate => ({ pair: rate.currency_pair, rate: rate.sell_rate, provider_id: p.id }));
                            return acc;
                        }, {})
                };
            } catch (fallbackError) {
                console.error("Falha no fallback:", fallbackError);
                return null;
            }
        }

        async function loadAffiliateLinks() {
            const track = document.getElementById('affiliate-track');
            const container = document.getElementById('affiliate-links-container'); // Container com scroll
                const { data, error } = await dbClient // A query é feita aqui

            track.innerHTML = Array(4).fill(0).map(() => `
                <div class="block bg-slate-700 rounded-lg overflow-hidden shadow-lg w-48 md:w-56 flex-shrink-0">
                    <div class="skeleton-dark h-32 w-full"></div>
                    <div class="p-3">
                        <div class="skeleton-dark h-5 w-full mb-2"></div>
                        <div class="skeleton-dark h-6 w-3/4"></div>
                    </div>
                </div>
            `).join('');


            const { data: affiliateData, error: affiliateError } = await dbClient
                    .from('affiliate_links')
                    .select('*')
                    .eq('is_active', true)
                    .order('created_at', { ascending: false })
                    .limit(12);

            const bnaBank = marketData?.formal_rates?.find(r => r.code?.toUpperCase() === 'BNA');
            let bnaRate = bnaBank?.usd_rate;

            // Log para depuração: Verifique estes valores no console do navegador
            console.log('DEBUG: marketData in loadAffiliateLinks:', marketData);
            console.log('DEBUG: BNA Bank found:', bnaBank);
            console.log('DEBUG: BNA USD Rate:', bnaRate);

            // --- MELHORIA: Fallback para buscar a taxa do BNA se não for encontrada ---
            // Se a taxa do BNA não veio nos dados do mercado, tenta buscá-la diretamente.
            if (!bnaRate || bnaRate <= 0) {
                console.warn("Taxa BNA não encontrada nos dados do mercado. Tentando fallback...");
                const { data: bnaData, error: bnaError } = await dbClient.from('exchange_rates').select('sell_rate').eq('provider_id', 1).eq('currency_pair', 'USD/AOA').single(); // Assumindo que o ID do BNA é 1
                if (bnaError) console.error("Erro no fallback para buscar taxa BNA:", bnaError);
                
                if (bnaData?.sell_rate > 0) bnaRate = bnaData.sell_rate;
            }

            const wrapper = document.getElementById('affiliate-links-wrapper'); // 'track' is already declared above


            if (!marketData || !marketData.formal_rates) {
                console.error('Erro: marketData ou formal_rates não estão disponíveis para calcular os preços dos afiliados. Certifique-se de que os dados do mercado foram carregados corretamente.');
                wrapper.closest('.bg-slate-800').classList.add('hidden'); // Esconde a secção se os dados essenciais estiverem em falta
                return;
            }
            if (affiliateError || !affiliateData || affiliateData.length === 0) {
                if (affiliateError) console.error('Erro ao carregar links de afiliados:', affiliateError);
                wrapper.closest('.bg-slate-800').classList.add('hidden');
                return;
            }

            const linksHTML = affiliateData.map(link => { // eslint-disable-line
                const totalUSD = (link.price || 0) + (link.shipping_cost_usd || 0); // eslint-disable-line
                let priceDisplay = 'N/A'; // Valor padrão caso a taxa não esteja disponível

                if (typeof bnaRate === 'number' && bnaRate > 0) {
                    const totalAOA = totalUSD * bnaRate;
                    priceDisplay = formatCurrency(totalAOA, 'AOA');
                } else {
                    console.warn(`Taxa BNA não disponível ou inválida para o link de afiliado "${link.title}". bnaRate: ${bnaRate}. Exibindo N/A.`);
                }

                return `<a href="details.html?id=${link.id}" 
                       class="affiliate-link-item group block bg-slate-700 rounded-lg overflow-hidden shadow-lg hover:shadow-2xl transition-shadow duration-300 w-48 md:w-56 flex-shrink-0"
                       data-affiliate-id="${link.id}" 
                       data-product-title="${link.title}">
                        <img src="${link.image_url || '/assets/error-state.svg'}" alt="Imagem de ${link.title}" class="w-full h-32 object-cover group-hover:opacity-80 transition-opacity bg-slate-600" loading="lazy" decoding="async" width="224" height="128" onerror="this.onerror=null; this.src='/assets/error-state.svg'; this.classList.add('p-4');">
                        <div class="p-3">
                            <h3 class="text-sm font-semibold text-white truncate">${link.title}</h3>
                            <p class="text-base font-bold text-emerald-400 mt-1 text-right">
                                ${priceDisplay}
                            </p>
                        </div>
                    </a>`;
            }).join('');

            // Verifica se há dados válidos antes de renderizar
            if (!linksHTML || linksHTML.trim() === '') {
                wrapper.closest('.bg-slate-800').classList.add('hidden');
                return;
            }

            // Duplica o conteúdo para o efeito de loop infinito
            track.innerHTML = linksHTML + linksHTML;

            // Adiciona event listeners para os links de afiliados
            track.querySelectorAll('.affiliate-link-item').forEach(link => {
                link.addEventListener('click', (e) => {
                    e.preventDefault(); // Previne a navegação imediata
                    const linkId = link.href.split('id=')[1];
                    const productTitle = link.querySelector('h3').textContent;
                    const destinationUrl = link.href;

                    console.log(`[WebSocket] Clique de afiliado. Enviando dados...`, { link_id: linkId, product_title: productTitle });
                    logActivity('affiliate_click', { link_id: linkId, product_title: productTitle });
                    
                    gtag('event', 'select_item', {
                        item_list_name: "Affiliate Products",
                        items: [{ item_id: linkId, item_name: productTitle }]
                    });

                    setTimeout(() => { window.location.href = destinationUrl; }, 300); // Redireciona após um pequeno atraso
                });
            });

            // Inicia o auto-scroll
            startAffiliateAutoScroll();

            // Lógica dos botões de navegação do carrossel
            const prevBtn = document.getElementById('affiliate-prev-btn');
            const nextBtn = document.getElementById('affiliate-next-btn');

            nextBtn.addEventListener('click', () => {
                pauseAffiliateAutoScroll();
                container.scrollBy({ left: container.offsetWidth / 2, behavior: 'smooth' });
            });

            prevBtn.addEventListener('click', () => {
                pauseAffiliateAutoScroll();
                container.scrollBy({ left: -container.offsetWidth / 2, behavior: 'smooth' });
            });

            // Pausa o scroll quando o mouse está sobre o container
            wrapper.addEventListener('mouseenter', () => clearInterval(affiliateAutoScrollInterval));

            // Reinicia o scroll quando o mouse sai
            wrapper.addEventListener('mouseleave', startAffiliateAutoScroll);
        }

        function startAffiliateAutoScroll() {
            // Limpa qualquer intervalo existente para evitar aceleração
            if (affiliateAutoScrollInterval) clearInterval(affiliateAutoScrollInterval);

            const container = document.getElementById('affiliate-links-container');
            const track = document.getElementById('affiliate-track');
            
            // Ponto médio onde o scroll deve ser reiniciado
            const scrollWidth = track.scrollWidth / 2;

            affiliateAutoScrollInterval = setInterval(() => {
                // Se o scroll passou do ponto médio, reinicia silenciosamente
                if (container.scrollLeft >= scrollWidth) {
                    container.scrollLeft = 0;
                }
                // Move o scroll um pouco para a direita
                container.scrollLeft += 1;
            }, 25); // Ajuste este valor para mudar a velocidade (menor = mais rápido)
        }

        function pauseAffiliateAutoScroll() {
            // Limpa o intervalo de auto-scroll
            clearInterval(affiliateAutoScrollInterval);
            
            // Define um temporizador para reiniciar o auto-scroll após um período de inatividade
            let timeoutId;
            clearTimeout(timeoutId); // Limpa qualquer temporizador anterior
            timeoutId = setTimeout(() => {
                startAffiliateAutoScroll();
            }, 5000); // Reinicia após 5 segundos
        }
        
        async function loadSupporters() {
            const carouselContainer = document.getElementById('supporters-carousel-container'); // Renamed for clarity
            const section = document.getElementById('supporters-section');
            const indicators = document.getElementById('supporter-indicators');

            // Carrega todos os apoiadores globais ativos e suas URLs de banner
            const [supportersResult, settingsResult] = await Promise.all([ // eslint-disable-line no-unused-vars
                dbClient.from('supporters').select('*').eq('is_active', true).order('name'),
                dbClient.from('site_settings').select('*').like('key', 'supporter_%_banner_url')
            ]);

            if (supportersResult.error || !supportersResult.data || supportersResult.data.length === 0) {
                if (supportersResult.error) console.error('Erro ao carregar apoiadores:', supportersResult.error);
                section.classList.add('hidden'); // Hide the entire section if no supporters
                return;
            }

            const bannerUrls = (settingsResult.data || []).reduce((acc, setting) => {
                const supporterId = setting.key.match(/supporter_(\d+)_banner_url/)?.[1];
                if (supporterId) {
                    acc[supporterId] = setting.value;
                }
                return acc;
            }, {});

            const data = supportersResult.data.map(supporter => ({
                ...supporter,
                banner_url: bannerUrls[supporter.id]
            }));

            section.classList.remove('hidden'); // Show the section if there are supporters
            
            // Carousel state
            let currentSlide = 0;
            let slideInterval;

            const slidesWrapper = document.getElementById('supporter-slides-wrapper');

            const bannersHTML = data.map((supporter, index) => `
                <div class="supporter-slide flex-shrink-0 w-full h-full px-6" data-slide="${index}">
                    <a href="${supporter.website_url}" target="_blank" rel="noopener sponsored"
                       class="supporter-link block w-full h-full"
                       data-supporter-id="${supporter.id}" data-supporter-name="${supporter.name}">
                        <div class="relative w-full h-full bg-white flex items-center justify-center overflow-hidden rounded-2xl shadow-xl">
                            <img src="${supporter.banner_url || supporter.logo_url}" 
                                 alt="${supporter.name}" 
                                 class="w-auto h-full object-cover transform transition-transform duration-700 hover:scale-105"
                            <img src="${supporter.banner_url || supporter.logo_url}"
                                 alt="${supporter.name}"
                                 class="w-auto h-full object-contain transform transition-transform duration-700 hover:scale-105"
                                 loading="lazy" decoding="async" 
                                 style="image-rendering: -webkit-optimize-contrast;"
                                 onerror="this.onerror=null; this.src='/assets/error-state.svg'; this.classList.add('p-8', 'object-contain');">
                        </div>
                    </a>
                </div>
            `).join('');
            slidesWrapper.innerHTML = bannersHTML;

            const slides = slidesWrapper.querySelectorAll('.supporter-slide');
            const prevBtn = document.getElementById('supporter-prev');
            const nextBtn = document.getElementById('supporter-next');

            function updateDots() {
                const dots = indicators.querySelectorAll('button');
                dots.forEach((dot, i) => {
                    dot.classList.toggle('bg-emerald-500', i === currentSlide);
                    dot.classList.toggle('w-6', i === currentSlide);
                    dot.classList.toggle('bg-slate-300/50', i !== currentSlide);
                    dot.classList.toggle('w-2', i !== currentSlide);
                });
            }

            function showSlide(index) {
                if (index >= slides.length) index = 0;
                if (index < 0) index = slides.length - 1;
                
                currentSlide = index;
                slidesWrapper.style.transform = `translateX(${-currentSlide * 100}%)`;
                updateDots();
            }

            // Cria indicadores
            indicators.innerHTML = data.map((_, index) => `
                <button class="h-2 rounded-full transition-all duration-300 ease-in-out transform hover:scale-110"
                        data-indicator="${index}" 
                        aria-label="Go to slide ${index + 1}"></button>
            `).join('');

            // Configuração do slideshow automático
            function startSlideshow() {
                if (slideInterval) clearInterval(slideInterval);
                if (data.length > 1) {
                    slideInterval = setInterval(() => {
                        showSlide(currentSlide + 1);
                    }, 6000);
                }
            }

            function stopSlideshow() {
                clearInterval(slideInterval);
            }

            // Event listeners for navigation buttons
            prevBtn.addEventListener('click', () => {
                stopSlideshow();
                showSlide(currentSlide - 1);
                startSlideshow();
            });
            nextBtn.addEventListener('click', () => {
                stopSlideshow();
                showSlide(currentSlide + 1);
                startSlideshow();
            });

            // Event listener para indicadores
            indicators.querySelectorAll('button').forEach(dot => {
                dot.addEventListener('click', () => {
                    const slideIndex = parseInt(dot.dataset.indicator, 10);
                    if (slideIndex !== currentSlide) {
                        stopSlideshow();
                        showSlide(slideIndex);
                        startSlideshow();
                    }
                });
            });

            // Pausa no hover
            carouselContainer.addEventListener('mouseenter', stopSlideshow);
            carouselContainer.addEventListener('mouseleave', startSlideshow);

            // Adiciona event listeners para os links
            slidesWrapper.querySelectorAll('.supporter-link').forEach(link => {
                link.addEventListener('click', () => {
                    logActivity('supporter_click', { // Registra o evento de clique
                        supporter_id: link.dataset.supporterId,
                        supporter_name: link.dataset.supporterName
                    });
                    gtag('event', 'select_promotion', {
                        'promotion_id': link.dataset.supporterId,
                        'promotion_name': link.dataset.supporterName,
                        supporter_id: link.dataset.supporterId,
                        supporter_name: link.dataset.supporterName
                    });
                });
            });
            
            // Initial setup
            showSlide(0);
            if (data.length > 1) {
                prevBtn.disabled = false;
                nextBtn.disabled = false;
                startSlideshow();
            } else {
                prevBtn.disabled = true;
                nextBtn.disabled = true;
                indicators.classList.add('hidden');
            }
        }

        async function loadFooterInfo() {
            const container = document.getElementById('footer-contact-info');
            const socialContainer = document.getElementById('social-media-links');
            if (!container || !socialContainer) return;

            try {
                const { data: contactData, error: contactError } = await dbClient
                    .from('site_settings')
                    .select('key, value')
                    .in('key', ['contact_email', 'contact_phone']);
                if (contactError) throw contactError;

                const { data: socialData, error: socialError } = await dbClient
                    .from('site_settings')
                    .select('key, value')
                    .in('key', ['facebook_url', 'instagram_url', 'linkedin_url', 'whatsapp_url']);
                if (socialError) throw socialError;

                const settings = contactData.reduce((acc, { key, value }) => { acc[key] = value; return acc; }, {});

                let html = '';
                if (settings.contact_email) {
                    html += `<a href="mailto:${settings.contact_email}" class="inline-block mx-2 hover:text-white transition-colors">${settings.contact_email}</a>`;
                }
                if (settings.contact_phone) {
                    html += `<a href="tel:${settings.contact_phone}" class="inline-block mx-2 hover:text-white transition-colors">${settings.contact_phone}</a>`;
                }
                container.innerHTML = html;
            } catch (error) {
                console.error("Erro ao carregar informações de contato do rodapé:", error);
            }
        }

        async function logActivity(type, details = {}) {
            try {
                if (!type) return; // Não faz nada se o tipo de evento não for fornecido
                
                const identity = getOrCreateVisitorIdentity();

                // Adiciona o nome e o ID do visitante aos detalhes do evento
                const enrichedDetails = { ...details, visitor_name: identity.visitorName, visitor_id: identity.visitorId };

                const activityData = { event_type: type, details: enrichedDetails, session_id: identity.sessionId };
                
                // Envia os dados para o servidor via WebSocket, que por sua vez os insere na BD
                // e notifica o painel de administração.
                WebSocketModule.send({ type: 'log_activity', payload: activityData });
            } catch (error) {
                console.error('Erro ao registrar atividade:', error);
            }
        }

        async function initializeApp() {
            try {
<<<<<<< HEAD
                // --- INÍCIO DA ALTERAÇÃO ---
                // Substitua com as suas credenciais do Supabase.
                const supabaseUrl = 'SUA_SUPABASE_URL'; // Ex: https://xyz.supabase.co
                const supabaseAnonKey = 'SUA_SUPABASE_ANON_KEY'; // A sua chave anónima (pública)
                
                dbClient = supabase.createClient(supabaseUrl, supabaseAnonKey);
                
                // A função main() agora é o ponto de entrada principal após a configuração.
                await main(); 
=======
                const configResponse = await fetch('/api/config');
                if (!configResponse.ok) {
                    throw new Error('Falha ao carregar a configuração do servidor.');
                }
                const config = await configResponse.json();
                const { supabaseUrl, supabaseAnonKey } = config;
>>>>>>> b05751d3

                dbClient = supabase.createClient(supabaseUrl, supabaseAnonKey);
                await main();

            } catch (error) {
                console.error("Erro de inicialização:", error);
                document.body.innerHTML = `<div class="p-8 m-8 text-center bg-red-100 text-red-800 rounded-lg"><strong>Erro Crítico:</strong> Não foi possível carregar a configuração da aplicação.</div>`;
            }
        }

        function handleTermsBanner() {
            const banner = document.getElementById('terms-banner');
            const acceptBtn = document.getElementById('accept-terms-btn');

            if (localStorage.getItem('termsAccepted') !== 'true') {
                banner.classList.remove('hidden');
                setTimeout(() => banner.classList.remove('translate-y-full'), 100);
            }

            acceptBtn.addEventListener('click', () => {
                localStorage.setItem('termsAccepted', 'true');
                banner.classList.add('translate-y-full');
                setTimeout(() => banner.classList.add('hidden'), 500);
            });
        }
        
        document.addEventListener('DOMContentLoaded', initializeApp);

    </script>

  </body>
</html><|MERGE_RESOLUTION|>--- conflicted
+++ resolved
@@ -1613,7 +1613,6 @@
 
         async function initializeApp() {
             try {
-<<<<<<< HEAD
                 // --- INÍCIO DA ALTERAÇÃO ---
                 // Substitua com as suas credenciais do Supabase.
                 const supabaseUrl = 'SUA_SUPABASE_URL'; // Ex: https://xyz.supabase.co
@@ -1623,17 +1622,6 @@
                 
                 // A função main() agora é o ponto de entrada principal após a configuração.
                 await main(); 
-=======
-                const configResponse = await fetch('/api/config');
-                if (!configResponse.ok) {
-                    throw new Error('Falha ao carregar a configuração do servidor.');
-                }
-                const config = await configResponse.json();
-                const { supabaseUrl, supabaseAnonKey } = config;
->>>>>>> b05751d3
-
-                dbClient = supabase.createClient(supabaseUrl, supabaseAnonKey);
-                await main();
 
             } catch (error) {
                 console.error("Erro de inicialização:", error);
